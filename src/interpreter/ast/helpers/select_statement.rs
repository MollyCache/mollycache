--- conflicted
+++ resolved
@@ -2,14 +2,9 @@
     ast::{
         parser::Parser, SelectStatement, SelectableStack, FunctionName, FunctionSignature, Operator, LogicalOperator, MathOperator, SelectableStackElement, WhereStackElement, SelectMode,
         helpers::{
-<<<<<<< HEAD
-            common::{get_table_name, expect_token_type, token_to_value, compare_precedence},
-            order_by_clause::get_order_by, where_stack::get_where_clause, limit_clause::get_limit
-=======
-            token::{tokens_to_identifier_list, expect_token_type},
-            common::get_table_name,
+            token::{expect_token_type, token_to_value},
+            common::{get_table_name, compare_precedence},
             order_by_clause::get_order_by, where_clause::get_where_clause, limit_clause::get_limit
->>>>>>> 4a1f92ec
         }
     }, 
     tokenizer::token::TokenTypes,
