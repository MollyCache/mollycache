--- conflicted
+++ resolved
@@ -1,12 +1,7 @@
-<<<<<<< HEAD
 use crate::interpreter::{ast::{parser::Parser, ExistenceCheck, SelectableStackElement, Operator, LogicalOperator, MathOperator}, tokenizer::token::TokenTypes};
-=======
-use crate::interpreter::{ast::{parser::Parser, ExistenceCheck}, tokenizer::token::TokenTypes};
-use crate::interpreter::ast::helpers::token::expect_token_type;
->>>>>>> 4a1f92ec
 
+use crate::db::table::Value;
 
-<<<<<<< HEAD
 // Returns an error if the current token does not match the given token type
 pub fn expect_token_type(parser: &Parser, token_type: TokenTypes) -> Result<(), String> {
     let token = parser.current_token()?;
@@ -33,7 +28,7 @@
         },
         TokenTypes::String => Ok(Value::Text(token.value.to_string())),
         TokenTypes::Blob => {
-            let bytes = decode(token.value)
+            let bytes = hex_decode(token.value)
                 .map_err(|_| parser.format_error())?;
             Ok(Value::Blob(bytes))
         },
@@ -57,8 +52,6 @@
     return Ok(values);
 }
 
-=======
->>>>>>> 4a1f92ec
 
 pub fn get_table_name(parser: &mut Parser) -> Result<String, String> {
     let token = parser.current_token()?;
@@ -89,7 +82,6 @@
     return Ok(None);
 }
 
-<<<<<<< HEAD
 pub fn compare_precedence(first: &SelectableStackElement, second: &SelectableStackElement) -> Result<i32, String> {
     let first_precedence = get_precedence(first)?;
     let second_precedence = get_precedence(second)?;
@@ -126,10 +118,7 @@
     return Ok(result);
 }
 
-fn decode(hex: &str) -> Result<Vec<u8>, String> {
-=======
 pub fn hex_decode(hex: &str) -> Result<Vec<u8>, String> {
->>>>>>> 4a1f92ec
     if hex.len() % 2 != 0 {
         return Err("Hex string must have even length".to_string());
     }
@@ -140,10 +129,24 @@
         }).collect()
 }
 
-
 #[cfg(test)]
 mod tests {
     use super::*;
+    use crate::interpreter::ast::test_utils::token;
+    use crate::interpreter::ast::parser::Parser;
+    use crate::interpreter::tokenizer::token::TokenTypes;
+
+    #[test]
+    fn value_list_handles_single_value() {
+        // 1);...
+        let tokens = vec![
+            token(TokenTypes::IntLiteral, "1"),
+            token(TokenTypes::RightParen, ")"),
+        ];
+        let mut parser = Parser::new(tokens);
+        let result = tokens_to_value_list(&mut parser);
+        assert_eq!(result, Ok(vec![Value::Integer(1)]));
+    }
 
     #[test]
     fn decode_handles_valid_hex_string() {
