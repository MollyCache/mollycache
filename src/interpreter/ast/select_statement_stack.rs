--- conflicted
+++ resolved
@@ -176,15 +176,11 @@
     fn expected_simple_select_statement(id: i64) -> SelectStatementStackElement {
         SelectStatementStackElement::SelectStatement(SelectStatement {
             table_name: "users".to_string(),
-<<<<<<< HEAD
+            mode: SelectMode::All,
             columns: SelectableStack {
                 selectables: vec![SelectableStackElement::All]
             },
             column_names: vec!["*".to_string()],
-=======
-            mode: SelectMode::All,
-            columns: SelectStatementColumns::All,
->>>>>>> dc993f8c
             where_clause: Some(vec![WhereStackElement::Condition(WhereCondition {
                 l_side: Operand::Identifier("id".to_string()),
                 operator: Operator::Equals,
@@ -342,15 +338,11 @@
             elements: vec![
                 SelectStatementStackElement::SelectStatement(SelectStatement {
                     table_name: "employees".to_string(),
-<<<<<<< HEAD
+                    mode: SelectMode::All,
                     columns: SelectableStack {
                         selectables: vec![SelectableStackElement::Column("name".to_string())]
                     },
                     column_names: vec!["name".to_string()],
-=======
-                    mode: SelectMode::All,
-                    columns: SelectStatementColumns::Specific(vec!["name".to_string()]),
->>>>>>> dc993f8c
                     where_clause: Some(vec![WhereStackElement::Condition(WhereCondition {
                         l_side: Operand::Identifier("name".to_string()),
                         operator: Operator::Equals,
@@ -361,15 +353,11 @@
                 }),
                 SelectStatementStackElement::SelectStatement(SelectStatement {
                     table_name: "employees".to_string(),
-<<<<<<< HEAD
+                    mode: SelectMode::All,
                     columns: SelectableStack {
                         selectables: vec![SelectableStackElement::Column("name".to_string())]
                     },
                     column_names: vec!["name".to_string()],
-=======
-                    mode: SelectMode::All,
-                    columns: SelectStatementColumns::Specific(vec!["name".to_string()]),
->>>>>>> dc993f8c
                     where_clause: Some(vec![WhereStackElement::Condition(WhereCondition {
                         l_side: Operand::Identifier("name".to_string()),
                         operator: Operator::Equals,
@@ -385,8 +373,8 @@
                 direction: OrderByDirection::Asc,
             }]),
             limit_clause: Some(LimitClause {
-                limit: Value::Integer(10),
-                offset: Some(Value::Integer(15)),
+                limit: 10,
+                offset: Some(15),
             }),
         });
         assert_eq!(expected, statement);
@@ -424,8 +412,8 @@
                 direction: OrderByDirection::Asc,
             }]),
             limit_clause: Some(LimitClause {
-                limit: Value::Integer(10),
-                offset: Some(Value::Integer(15)),
+                limit: 10,
+                offset: Some(15),
             }),
         });
         assert_eq!(expected, statement);
@@ -456,8 +444,8 @@
             ],
             order_by_clause: None,
             limit_clause: Some(LimitClause {
-                limit: Value::Integer(10),
-                offset: Some(Value::Integer(15)),
+                limit: 10,
+                offset: Some(15),
             }),
         });
         assert_eq!(expected, statement);
