<<<<<<< HEAD
use std::collections::HashSet;
use crate::db::table::helpers::order_by_clause::perform_comparisons;
use crate::db::table::helpers::where_clause::row_matches_where_stack;
use crate::db::table::{Table, Value};
=======
use crate::db::table::{Table, Row};
>>>>>>> aed01c1a
use crate::interpreter::ast::{SelectStatement, SelectMode};
use crate::db::table::helpers::common::{get_columns_from_row};

<<<<<<< HEAD
pub fn select_statement(table: &Table, statement: &SelectStatement) -> Result<Vec<Vec<Value>>, String> {
    let mut rows_and_indexes = vec![];
    let (limit, offset) = statement.limit_clause.as_ref().map_or(
        (-1, 0),
        |stmt| (
            stmt.limit as i64,
            stmt.offset.map_or(0, |val| val)
        )
    );

    let mut distinct_map = match statement.mode {
=======
pub fn select_statement(table: &Table, statement: &SelectStatement) -> Result<Vec<Row>, String> {
    let mode = match statement.mode {
>>>>>>> aed01c1a
        SelectMode::All => None,
        SelectMode::Distinct => Some(HashSet::new()),
    };

    for (i, row) in table.rows.iter().skip(
        if statement.order_by_clause.is_none() {offset} else {0}
    ).enumerate() {
        if limit != -1 && rows_and_indexes.len() as i64 >= limit && statement.order_by_clause.is_none() {
            break;
        } else if statement.where_clause.as_ref().map_or_else(|| Ok(true), |stmt| row_matches_where_stack(table, row, &stmt))? {
            let columns = get_columns_from_row(table, row, &statement.columns)?;
            if let Some(map) = &mut distinct_map {
                if map.insert(columns.clone()) {
                    rows_and_indexes.push((columns, i));
                }
            } else {
                rows_and_indexes.push((columns, i));
            }
        }
    }

    if let Some(stmt) = &statement.order_by_clause {
        rows_and_indexes.sort_by(|a, b| perform_comparisons(&table.rows[a.1], &table.rows[b.1], stmt));
        let end = if limit == -1 {rows_and_indexes.len()} else {offset + limit as usize};
        rows_and_indexes = rows_and_indexes[offset..end].to_vec();
    }

    Ok(rows_and_indexes.into_iter().map(|elem| elem.0).collect())
}

#[cfg(test)]
mod tests {
    use super::*;
    use crate::db::table::{Value, Row};
    use crate::db::table::ColumnDefinition;
    use crate::db::table::DataType;
    use crate::interpreter::ast::{SelectableStack, SelectableStackElement, LimitClause, OrderByClause, OrderByDirection, Operator};
    use crate::interpreter::ast::WhereStackElement;
    use crate::interpreter::ast::WhereCondition;
    use crate::interpreter::ast::Operand;
    use crate::db::table::test_utils::{default_table, assert_table_rows_eq_unordered};
    use crate::interpreter::ast::SelectMode;

    #[test]
    fn select_with_all_tokens_is_generated_correctly() {
        let table = default_table();
        let statement = SelectStatement {
            table_name: "users".to_string(),
            mode: SelectMode::All,
            columns: SelectableStack {
                selectables: vec![SelectableStackElement::All]
            },
            column_names: vec!["*".to_string()],
            where_clause: None,
            order_by_clause: None,
            limit_clause: None,
        };
        let result = select_statement(&table, &statement);
        assert!(result.is_ok());
        let expected = vec![
            Row(vec![Value::Integer(1), Value::Text("John".to_string()), Value::Integer(25), Value::Real(1000.0)]),
            Row(vec![Value::Integer(2), Value::Text("Jane".to_string()), Value::Integer(30), Value::Real(2000.0)]),
            Row(vec![Value::Integer(3), Value::Text("Jim".to_string()), Value::Integer(35), Value::Real(3000.0)]),
            Row(vec![Value::Integer(4), Value::Null, Value::Integer(40), Value::Real(4000.0)]),
        ];
        assert_eq!(expected, result.unwrap());
    }

    #[test]
    fn select_specific_columns_is_generated_correctly() {
        let table = default_table();
        let statement = SelectStatement {
            table_name: "users".to_string(),
            mode: SelectMode::All,
            columns: SelectableStack {
                selectables: vec![
                    SelectableStackElement::Column("name".to_string()),
                    SelectableStackElement::Column("age".to_string()),
                ]
            },
            column_names: vec!["name".to_string(), "age".to_string()],
            where_clause: None,
            order_by_clause: None,
            limit_clause: None,
        };
        let result = select_statement(&table, &statement);
        assert!(result.is_ok());
        let expected = vec![
            Row(vec![Value::Text("John".to_string()), Value::Integer(25)]),
            Row(vec![Value::Text("Jane".to_string()), Value::Integer(30)]),
            Row(vec![Value::Text("Jim".to_string()), Value::Integer(35)]),
            Row(vec![Value::Null, Value::Integer(40)]),
        ];
        assert_eq!(expected, result.unwrap());
    }

    #[test]
    fn select_with_where_clause_is_generated_correctly() {
        let table = default_table();
        let statement = SelectStatement {
            table_name: "users".to_string(),
            mode: SelectMode::All,
            columns: SelectableStack {
                selectables: vec![SelectableStackElement::All]
            },
            column_names: vec!["*".to_string()],
            where_clause: Some(vec![
                WhereStackElement::Condition(WhereCondition {
                    l_side: Operand::Identifier("name".to_string()),
                    operator: Operator::Equals,
                    r_side: Operand::Value(Value::Text("John".to_string())),
                }),
            ]),
            order_by_clause: None,
            limit_clause: None,
        };
        let result = select_statement(&table, &statement);
        assert!(result.is_ok());
        let expected = vec![
            Row(vec![Value::Integer(1), Value::Text("John".to_string()), Value::Integer(25), Value::Real(1000.0)]),
        ];
        assert_eq!(expected, result.unwrap());
    }

    #[test]
    fn select_with_where_clause_using_column_not_included_in_selected_columns() {
        let table = default_table();
        let statement = SelectStatement {
            table_name: "users".to_string(),
            mode: SelectMode::All,
            columns: SelectableStack {
                selectables: vec![
                    SelectableStackElement::Column("name".to_string()),
                    SelectableStackElement::Column("age".to_string()),
                ]
            },
            column_names: vec!["name".to_string(), "age".to_string()],
            where_clause: Some(vec![
                WhereStackElement::Condition(WhereCondition {
                    l_side: Operand::Identifier("money".to_string()),
                    operator: Operator::Equals,
                    r_side: Operand::Value(Value::Real(1000.0)),
                }),
            ]),
            order_by_clause: None,
            limit_clause: None,
        };
        let result = select_statement(&table, &statement);
        assert!(result.is_ok());
        let expected = vec![
            Row(vec![Value::Text("John".to_string()), Value::Integer(25)]),
        ];
        assert_eq!(expected, result.unwrap());
    }

    #[test]
    fn select_with_limit_clause_is_generated_correctly() {
        let table = default_table();
        let statement = SelectStatement {
            table_name: "users".to_string(),
            mode: SelectMode::All,
            columns: SelectableStack {
                selectables: vec![SelectableStackElement::All]
            },
            column_names: vec!["*".to_string()],
            where_clause: None,
            order_by_clause: None,
            limit_clause: Some(LimitClause {
                limit: 1,
                offset: Some(1),
            }),
        };
        let result = select_statement(&table, &statement);
        assert!(result.is_ok());
        let expected = vec![
            Row(vec![Value::Integer(2), Value::Text("Jane".to_string()), Value::Integer(30), Value::Real(2000.0)]),
        ];
        assert_eq!(expected, result.unwrap());
    }

    #[test]
    fn select_with_where_clause_using_column_not_included_in_table_returns_error() {
        let table = default_table();
        let statement = SelectStatement {
            table_name: "users".to_string(),
            mode: SelectMode::All,
            columns: SelectableStack {
                selectables: vec![SelectableStackElement::All]
            },
            column_names: vec!["*".to_string()],
            where_clause: Some(vec![
                WhereStackElement::Condition(WhereCondition {
                    l_side: Operand::Identifier("column_not_included".to_string()),
                    operator: Operator::Equals,
                    r_side: Operand::Value(Value::Text("John".to_string())),
                }),
            ]),
            order_by_clause: None,
            limit_clause: None,
        };
        let result = select_statement(&table, &statement);
        assert!(result.is_err());
        assert_eq!(result.unwrap_err(), "Column column_not_included does not exist in table users");
    }

    #[test]
    fn select_with_order_by_clause_is_generated_correctly() {
        let table = default_table();
        let statement = SelectStatement {
            table_name: "users".to_string(),
            mode: SelectMode::All,
            columns: SelectableStack {
                selectables: vec![SelectableStackElement::All]
            },
            column_names: vec!["*".to_string()],
            where_clause: None,
            order_by_clause: Some(vec![OrderByClause {column: "money".to_string(), direction: OrderByDirection::Desc}]),
            limit_clause: None,
        };
        let result = select_statement(&table, &statement);
        assert!(result.is_ok());
        let expected = vec![
            Row(vec![Value::Integer(4), Value::Null, Value::Integer(40), Value::Real(4000.0)]),
            Row(vec![Value::Integer(3), Value::Text("Jim".to_string()), Value::Integer(35), Value::Real(3000.0)]),
            Row(vec![Value::Integer(2), Value::Text("Jane".to_string()), Value::Integer(30), Value::Real(2000.0)]),
            Row(vec![Value::Integer(1), Value::Text("John".to_string()), Value::Integer(25), Value::Real(1000.0)]),
        ];
        assert_eq!(expected, result.unwrap());
    }

    #[test]
    fn select_with_distinct_mode_is_generated_correctly() {
        let mut table = Table {
            name: "users".to_string(),
            columns: vec![
                ColumnDefinition {name: "id".to_string(), data_type: DataType::Integer, constraints: vec![]},
                ColumnDefinition {name: "name".to_string(), data_type: DataType::Text, constraints: vec![]},
            ],
            rows: vec![],
        };
        table.set_rows(vec![
            Row(vec![Value::Integer(1), Value::Text("John".to_string())]),
            Row(vec![Value::Integer(2), Value::Text("Jane".to_string())]),
            Row(vec![Value::Integer(3), Value::Text("Jane".to_string())]),
            Row(vec![Value::Integer(4), Value::Null]),
        ]);
        let statement = SelectStatement {
            table_name: "users".to_string(),
            column_names: vec!["name".to_string()],
            mode: SelectMode::Distinct,
            columns: SelectableStack {
                selectables: vec![SelectableStackElement::Column("name".to_string())]
            },
            where_clause: None,
            order_by_clause: None,
            limit_clause: None,
        };
        let result = select_statement(&table, &statement);
        assert!(result.is_ok());
        let expected = vec![
            Row(vec![Value::Text("John".to_string())]),
            Row(vec![Value::Text("Jane".to_string())]),
            Row(vec![Value::Null]),
        ];
        assert_table_rows_eq_unordered(expected, result.unwrap());
    }
}<|MERGE_RESOLUTION|>--- conflicted
+++ resolved
@@ -1,16 +1,11 @@
-<<<<<<< HEAD
 use std::collections::HashSet;
 use crate::db::table::helpers::order_by_clause::perform_comparisons;
 use crate::db::table::helpers::where_clause::row_matches_where_stack;
-use crate::db::table::{Table, Value};
-=======
 use crate::db::table::{Table, Row};
->>>>>>> aed01c1a
 use crate::interpreter::ast::{SelectStatement, SelectMode};
 use crate::db::table::helpers::common::{get_columns_from_row};
 
-<<<<<<< HEAD
-pub fn select_statement(table: &Table, statement: &SelectStatement) -> Result<Vec<Vec<Value>>, String> {
+pub fn select_statement(table: &Table, statement: &SelectStatement) -> Result<Vec<Row>, String> {
     let mut rows_and_indexes = vec![];
     let (limit, offset) = statement.limit_clause.as_ref().map_or(
         (-1, 0),
@@ -21,15 +16,11 @@
     );
 
     let mut distinct_map = match statement.mode {
-=======
-pub fn select_statement(table: &Table, statement: &SelectStatement) -> Result<Vec<Row>, String> {
-    let mode = match statement.mode {
->>>>>>> aed01c1a
         SelectMode::All => None,
         SelectMode::Distinct => Some(HashSet::new()),
     };
 
-    for (i, row) in table.rows.iter().skip(
+    for (i, row) in table.iter().skip(
         if statement.order_by_clause.is_none() {offset} else {0}
     ).enumerate() {
         if limit != -1 && rows_and_indexes.len() as i64 >= limit && statement.order_by_clause.is_none() {
@@ -47,7 +38,7 @@
     }
 
     if let Some(stmt) = &statement.order_by_clause {
-        rows_and_indexes.sort_by(|a, b| perform_comparisons(&table.rows[a.1], &table.rows[b.1], stmt));
+        rows_and_indexes.sort_by(|a, b| perform_comparisons(&table[a.1], &table[b.1], stmt));
         let end = if limit == -1 {rows_and_indexes.len()} else {offset + limit as usize};
         rows_and_indexes = rows_and_indexes[offset..end].to_vec();
     }
