--- conflicted
+++ resolved
@@ -1,30 +1,58 @@
+use std::collections::HashSet;
+use crate::db::table::helpers::order_by_clause::perform_comparisons;
+use crate::db::table::helpers::where_stack::matches_where_stack;
 use crate::db::table::{Table, Value};
 use crate::interpreter::ast::{SelectStatement, SelectMode};
-use crate::db::table::helpers::common::{get_row_indicies_matching_clauses, get_row_columns_from_indicies, DistinctOn};
-
-
-
+use crate::db::table::helpers::common::{get_columns_from_row};
 
 pub fn select_statement(table: &Table, statement: &SelectStatement) -> Result<Vec<Vec<Value>>, String> {
-    let mode = match statement.mode {
+    let mut rows_and_indexes = vec![];
+    let (limit, offset) = statement.limit_clause.as_ref().map_or(
+        (-1, 0),
+        |stmt| (
+            stmt.limit as i64,
+            stmt.offset.map_or(0, |val| val)
+        )
+    );
+
+    let mut distinct_map = match statement.mode {
         SelectMode::All => None,
-        SelectMode::Distinct => Some(DistinctOn { columns: &statement.columns }),
+        SelectMode::Distinct => Some(HashSet::new()),
     };
-    let row_indicies = get_row_indicies_matching_clauses(table, mode, &statement.where_clause, &statement.order_by_clause, &statement.limit_clause)?;
-    return Ok(get_row_columns_from_indicies(table, row_indicies, Some(&statement.columns))?);
+
+    for (i, row) in table.rows.iter().skip(
+        if statement.order_by_clause.is_none() {offset} else {0}
+    ).enumerate() {
+        if limit != -1 && rows_and_indexes.len() as i64 >= limit && statement.order_by_clause.is_none() {
+            break;
+        } else if statement.where_clause.as_ref().map_or_else(|| Ok(true), |stmt| matches_where_stack(table, row, &stmt))? {
+            let columns = get_columns_from_row(table, row, &statement.columns)?;
+            if let Some(map) = &mut distinct_map {
+                if map.insert(columns.clone()) {
+                    rows_and_indexes.push((columns, i));
+                }
+            } else {
+                rows_and_indexes.push((columns, i));
+            }
+        }
+    }
+
+    if let Some(stmt) = &statement.order_by_clause {
+        rows_and_indexes.sort_by(|a, b| perform_comparisons(&table.rows[a.1], &table.rows[b.1], stmt));
+        let end = if limit == -1 {rows_and_indexes.len()} else {offset + limit as usize};
+        rows_and_indexes = rows_and_indexes[offset..end].to_vec();
+    }
+
+    Ok(rows_and_indexes.into_iter().map(|elem| elem.0).collect())
 }
 
 #[cfg(test)]
 mod tests {
     use super::*;
     use crate::db::table::Value;
-<<<<<<< HEAD
-    use crate::interpreter::ast::{SelectableStack, SelectableStackElement, LimitClause, OrderByClause, OrderByDirection, Operator};
-=======
     use crate::db::table::ColumnDefinition;
     use crate::db::table::DataType;
-    use crate::interpreter::ast::{SelectStatementColumns, LimitClause, OrderByClause, OrderByDirection, Operator};
->>>>>>> dc993f8c
+    use crate::interpreter::ast::{SelectableStack, SelectableStackElement, LimitClause, OrderByClause, OrderByDirection, Operator};
     use crate::interpreter::ast::WhereStackElement;
     use crate::interpreter::ast::WhereCondition;
     use crate::interpreter::ast::Operand;
@@ -36,15 +64,11 @@
         let table = default_table();
         let statement = SelectStatement {
             table_name: "users".to_string(),
-<<<<<<< HEAD
-            columns: SelectableStack {
-                selectables: vec![SelectableStackElement::All]
-            },
-            column_names: vec!["*".to_string()],
-=======
-            mode: SelectMode::All,
-            columns: SelectStatementColumns::All,
->>>>>>> dc993f8c
+            mode: SelectMode::All,
+            columns: SelectableStack {
+                selectables: vec![SelectableStackElement::All]
+            },
+            column_names: vec!["*".to_string()],
             where_clause: None,
             order_by_clause: None,
             limit_clause: None,
@@ -65,7 +89,7 @@
         let table = default_table();
         let statement = SelectStatement {
             table_name: "users".to_string(),
-<<<<<<< HEAD
+            mode: SelectMode::All,
             columns: SelectableStack {
                 selectables: vec![
                     SelectableStackElement::Column("name".to_string()),
@@ -73,10 +97,6 @@
                 ]
             },
             column_names: vec!["name".to_string(), "age".to_string()],
-=======
-            mode: SelectMode::All,
-            columns: SelectStatementColumns::Specific(vec!["name".to_string(), "age".to_string()]),
->>>>>>> dc993f8c
             where_clause: None,
             order_by_clause: None,
             limit_clause: None,
@@ -97,15 +117,11 @@
         let table = default_table();
         let statement = SelectStatement {
             table_name: "users".to_string(),
-<<<<<<< HEAD
-            columns: SelectableStack {
-                selectables: vec![SelectableStackElement::All]
-            },
-            column_names: vec!["*".to_string()],
-=======
-            mode: SelectMode::All,
-            columns: SelectStatementColumns::All,
->>>>>>> dc993f8c
+            mode: SelectMode::All,
+            columns: SelectableStack {
+                selectables: vec![SelectableStackElement::All]
+            },
+            column_names: vec!["*".to_string()],
             where_clause: Some(vec![
                 WhereStackElement::Condition(WhereCondition {
                     l_side: Operand::Identifier("name".to_string()),
@@ -129,7 +145,7 @@
         let table = default_table();
         let statement = SelectStatement {
             table_name: "users".to_string(),
-<<<<<<< HEAD
+            mode: SelectMode::All,
             columns: SelectableStack {
                 selectables: vec![
                     SelectableStackElement::Column("name".to_string()),
@@ -137,10 +153,6 @@
                 ]
             },
             column_names: vec!["name".to_string(), "age".to_string()],
-=======
-            mode: SelectMode::All,
-            columns: SelectStatementColumns::Specific(vec!["name".to_string(), "age".to_string()]),
->>>>>>> dc993f8c
             where_clause: Some(vec![
                 WhereStackElement::Condition(WhereCondition {
                     l_side: Operand::Identifier("money".to_string()),
@@ -164,20 +176,16 @@
         let table = default_table();
         let statement = SelectStatement {
             table_name: "users".to_string(),
-<<<<<<< HEAD
-            columns: SelectableStack {
-                selectables: vec![SelectableStackElement::All]
-            },
-            column_names: vec!["*".to_string()],
-=======
-            mode: SelectMode::All,
-            columns: SelectStatementColumns::All,
->>>>>>> dc993f8c
+            mode: SelectMode::All,
+            columns: SelectableStack {
+                selectables: vec![SelectableStackElement::All]
+            },
+            column_names: vec!["*".to_string()],
             where_clause: None,
             order_by_clause: None,
             limit_clause: Some(LimitClause {
-                limit: Value::Integer(1),
-                offset: Some(Value::Integer(1)),
+                limit: 1,
+                offset: Some(1),
             }),
         };
         let result = select_statement(&table, &statement);
@@ -193,15 +201,11 @@
         let table = default_table();
         let statement = SelectStatement {
             table_name: "users".to_string(),
-<<<<<<< HEAD
-            columns: SelectableStack {
-                selectables: vec![SelectableStackElement::All]
-            },
-            column_names: vec!["*".to_string()],
-=======
-            mode: SelectMode::All,
-            columns: SelectStatementColumns::All,
->>>>>>> dc993f8c
+            mode: SelectMode::All,
+            columns: SelectableStack {
+                selectables: vec![SelectableStackElement::All]
+            },
+            column_names: vec!["*".to_string()],
             where_clause: Some(vec![
                 WhereStackElement::Condition(WhereCondition {
                     l_side: Operand::Identifier("column_not_included".to_string()),
@@ -222,15 +226,11 @@
         let table = default_table();
         let statement = SelectStatement {
             table_name: "users".to_string(),
-<<<<<<< HEAD
-            columns: SelectableStack {
-                selectables: vec![SelectableStackElement::All]
-            },
-            column_names: vec!["*".to_string()],
-=======
-            mode: SelectMode::All,
-            columns: SelectStatementColumns::All,
->>>>>>> dc993f8c
+            mode: SelectMode::All,
+            columns: SelectableStack {
+                selectables: vec![SelectableStackElement::All]
+            },
+            column_names: vec!["*".to_string()],
             where_clause: None,
             order_by_clause: Some(vec![OrderByClause {column: "money".to_string(), direction: OrderByDirection::Desc}]),
             limit_clause: None,
@@ -263,8 +263,11 @@
         };
         let statement = SelectStatement {
             table_name: "users".to_string(),
+            column_names: vec!["name".to_string()],
             mode: SelectMode::Distinct,
-            columns: SelectStatementColumns::Specific(vec!["name".to_string()]),
+            columns: SelectableStack {
+                selectables: vec![SelectableStackElement::Column("name".to_string())]
+            },
             where_clause: None,
             order_by_clause: None,
             limit_clause: None,
