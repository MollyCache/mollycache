--- conflicted
+++ resolved
@@ -1,8 +1,8 @@
 mod select_statement;
 mod set_operator_evaluator;
 use crate::db::{database::Database, table::Value};
-use crate::interpreter::ast::{SelectStatementStack, SetOperator, SelectStatementStackElement, SelectableStack, SelectableStackElement};
-use crate::db::table::helpers::{order_by_clause::{perform_comparions}, limit_clause::get_limited_rows};
+use crate::interpreter::ast::{SelectStatementStack, SetOperator, SelectStatementStackElement};
+use crate::db::table::helpers::order_by_clause::perform_comparisons;
 
 
 pub fn select_statement_stack(database: &Database, statement: SelectStatementStack) -> Result<Vec<Vec<Value>>, String> {
@@ -47,19 +47,16 @@
     }
     let mut result = evaluator.result()?;
     if let Some(order_by_clause) = statement.order_by_clause {
-        if let Some(columns) = column_names {
-            let column_names_ref: Vec<&String> = columns.iter().map(|s| s as &String).collect();
-            result.sort_by(|a, b| {
-                perform_comparions(&column_names_ref, a, b, &order_by_clause)
-            });
-        } else {
-            unreachable!()
-        }
+        result.sort_by(|a, b| {
+            perform_comparisons(a, b, &order_by_clause)
+        });
     }
 
     // TODO: if LIMIT without ORDER BY, apply LIMIT at the beginning / after the WHERE
     if let Some(limit_clause) = statement.limit_clause {
-        result = get_limited_rows(result, &limit_clause)?;
+        let offset = limit_clause.offset.unwrap_or(0);
+        let end = limit_clause.limit + offset;
+        result = result[offset..end].to_vec();
     }
     Ok(result)
 }
@@ -69,11 +66,7 @@
 mod tests {
     use super::*;
     use crate::db::table::test_utils::default_database;
-<<<<<<< HEAD
-    use crate::interpreter::ast::{SelectStatement, SelectableStack, SelectableStackElement, WhereStackElement, WhereCondition, Operand, Operator, LogicalOperator};
-=======
-    use crate::interpreter::ast::{SelectStatement, SelectStatementColumns, WhereStackElement, WhereCondition, Operand, Operator, LogicalOperator, SelectMode};
->>>>>>> dc993f8c
+    use crate::interpreter::ast::{SelectStatement, SelectableStack, SelectableStackElement, WhereStackElement, WhereCondition, Operand, Operator, LogicalOperator, SelectMode};
 
 
     #[test]
@@ -82,15 +75,11 @@
         let statement = SelectStatementStack {
             elements: vec![SelectStatementStackElement::SelectStatement(SelectStatement {
                 table_name: "users".to_string(),
-<<<<<<< HEAD
-                columns: SelectableStack {
-                    selectables: vec![SelectableStackElement::All]
-                },
-                column_names: vec!["*".to_string()],
-=======
-                mode: SelectMode::All,
-                columns: SelectStatementColumns::All,
->>>>>>> dc993f8c
+                mode: SelectMode::All,
+                columns: SelectableStack {
+                    selectables: vec![SelectableStackElement::All]
+                },
+                column_names: vec!["*".to_string()],
                 where_clause: None,
                 order_by_clause: None,
                 limit_clause: None,
@@ -116,15 +105,11 @@
             elements: vec![
                 SelectStatementStackElement::SelectStatement(SelectStatement {
                     table_name: "users".to_string(),
-<<<<<<< HEAD
+                    mode: SelectMode::All,
                     columns: SelectableStack {
                         selectables: vec![SelectableStackElement::All]
                     },
                     column_names: vec!["*".to_string()],
-=======
-                    mode: SelectMode::All,
-                    columns: SelectStatementColumns::All,
->>>>>>> dc993f8c
                     where_clause: Some(vec![WhereStackElement::Condition(WhereCondition {
                         l_side: Operand::Identifier("id".to_string()),
                         operator: Operator::Equals,
@@ -135,15 +120,11 @@
                 }),
                 SelectStatementStackElement::SelectStatement(SelectStatement {
                     table_name: "users".to_string(),
-<<<<<<< HEAD
+                    mode: SelectMode::All,
                     columns: SelectableStack {
                         selectables: vec![SelectableStackElement::All]
                     },
                     column_names: vec!["*".to_string()],
-=======
-                    mode: SelectMode::All,
-                    columns: SelectStatementColumns::All,
->>>>>>> dc993f8c
                     where_clause: None,
                     order_by_clause: None,
                     limit_clause: None,
@@ -167,30 +148,22 @@
         let statement = SelectStatementStack {
             elements: vec![SelectStatementStackElement::SelectStatement(SelectStatement {
                 table_name: "users".to_string(),
-<<<<<<< HEAD
-                columns: SelectableStack {
-                    selectables: vec![SelectableStackElement::All]
-                },
-                column_names: vec!["*".to_string()],
-=======
-                mode: SelectMode::All,
-                columns: SelectStatementColumns::All,
->>>>>>> dc993f8c
+                mode: SelectMode::All,
+                columns: SelectableStack {
+                    selectables: vec![SelectableStackElement::All]
+                },
+                column_names: vec!["*".to_string()],
                 where_clause: None,
                 order_by_clause: None,
                 limit_clause: None,
             }),
             SelectStatementStackElement::SelectStatement(SelectStatement {
                 table_name: "users".to_string(),
-<<<<<<< HEAD
-                columns: SelectableStack {
-                    selectables: vec![SelectableStackElement::All]
-                },
-                column_names: vec!["*".to_string()],
-=======
-                mode: SelectMode::All,
-                columns: SelectStatementColumns::All,
->>>>>>> dc993f8c
+                mode: SelectMode::All,
+                columns: SelectableStack {
+                    selectables: vec![SelectableStackElement::All]
+                },
+                column_names: vec!["*".to_string()],
                 where_clause: Some(vec![WhereStackElement::Condition(WhereCondition {
                     l_side: Operand::Identifier("id".to_string()),
                     operator: Operator::Equals,
@@ -209,15 +182,11 @@
             SelectStatementStackElement::SetOperator(SetOperator::Intersect),
             SelectStatementStackElement::SelectStatement(SelectStatement {
                 table_name: "users".to_string(),
-<<<<<<< HEAD
-                columns: SelectableStack {
-                    selectables: vec![SelectableStackElement::All]
-                },
-                column_names: vec!["*".to_string()],
-=======
-                mode: SelectMode::All,
-                columns: SelectStatementColumns::All,
->>>>>>> dc993f8c
+                mode: SelectMode::All,
+                columns: SelectableStack {
+                    selectables: vec![SelectableStackElement::All]
+                },
+                column_names: vec!["*".to_string()],
                 where_clause: Some(vec![WhereStackElement::Condition(WhereCondition {
                     l_side: Operand::Identifier("id".to_string()),
                     operator: Operator::Equals,
