--- conflicted
+++ resolved
@@ -2,18 +2,8 @@
 use std::collections::HashSet;
 
 use crate::db::table::{Table, Value, DataType};
-<<<<<<< HEAD
 use crate::interpreter::ast::{SelectableStack, SelectableStackElement, Operator, LogicalOperator, MathOperator, WhereStackElement, OrderByClause, LimitClause};
-use crate::db::table::helpers::where_stack::matches_where_stack;
-=======
-use crate::interpreter::ast::{SelectStatementColumns, WhereStackElement, OrderByClause, LimitClause};
 use crate::db::table::helpers::where_clause::row_matches_where_stack;
-use crate::db::table::helpers::{order_by_clause::get_ordered_row_indicies, limit_clause::get_limited_rows};
-
-pub struct DistinctOn<'a> {
-    pub columns: &'a SelectStatementColumns,
-}
->>>>>>> 4a1f92ec
 
 pub fn validate_and_clone_row(table: &Table, row: &Vec<Value>) -> Result<Vec<Value>, String> {
     if row.len() != table.width() {
@@ -33,22 +23,12 @@
 pub fn get_columns_from_row(table: &Table, row: &Vec<Value>, selected_columns: &SelectableStack) -> Result<Vec<Value>, String> {
     let mut row_values: Vec<Value> = vec![];
 
-<<<<<<< HEAD
     let mut column_values = HashMap::new();
     for (i, column) in table.columns.iter().enumerate() {
         if let Some(value) = row.get(i) {
             column_values.insert(column.name.to_string(), value);
         } else {
             return Err(format!("Row does not have the expected number of columns (expected: {}, got: {}", table.columns.len(), row.len()));
-=======
-pub fn get_row_indicies_matching_where_clause(table: &Table, where_clause: &Option<Vec<WhereStackElement>>) -> Result<Vec<usize>, String> {
-    if let Some(where_clause) = where_clause {
-        let mut row_indicies: Vec<usize> = vec![];
-        for (i, row) in table.rows.iter().enumerate() {
-            if row_matches_where_stack(table, &row, &where_clause)? {
-                row_indicies.push(i);
-            }
->>>>>>> 4a1f92ec
         }
     }
 
@@ -172,7 +152,7 @@
     return Ok(row_values);
 }
 
-// Used for UPDATE and DELETE. Not used for INSERT, since it possibly contains DISTINCT, in which case we need the actual evaluated SELECT values, not just the indices
+// Used for UPDATE and DELETE. Notget_row_indicies_matching_clauses used for INSERT, since it possibly contains DISTINCT, in which case we need the actual evaluated SELECT values, not just the indices
 pub fn get_row_indicies_matching_clauses(table: &Table, where_clause: &Option<Vec<WhereStackElement>>, order_by_clause: &Option<Vec<OrderByClause>>, limit_clause: &Option<LimitClause>) -> Result<Vec<usize>, String> {
     let mut indices = vec![];
     let (limit, offset) = limit_clause.as_ref().map_or(
@@ -188,7 +168,7 @@
     ).enumerate() {
         if limit != -1 && indices.len() as i64 >= limit && order_by_clause.is_none() {
             break;
-        } else if where_clause.as_ref().map_or_else(|| Ok(true), |stmt| matches_where_stack(table, row, &stmt))? {
+        } else if where_clause.as_ref().map_or_else(|| Ok(true), |stmt| row_matches_where_stack(table, row, &stmt))? {
             indices.push(i);
         }
     }
