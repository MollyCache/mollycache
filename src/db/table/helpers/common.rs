--- conflicted
+++ resolved
@@ -1,17 +1,9 @@
-<<<<<<< HEAD
 use std::collections::HashMap;
-=======
 use std::collections::HashSet;
 
->>>>>>> dc993f8c
 use crate::db::table::{Table, Value, DataType};
 use crate::interpreter::ast::{SelectableStack, SelectableStackElement, Operator, LogicalOperator, MathOperator, WhereStackElement, OrderByClause, LimitClause};
 use crate::db::table::helpers::where_stack::matches_where_stack;
-use crate::db::table::helpers::{order_by_clause::get_ordered_row_indicies, limit_clause::get_limited_rows};
-
-pub struct DistinctOn<'a> {
-    pub columns: &'a SelectStatementColumns,
-}
 
 pub fn validate_and_clone_row(table: &Table, row: &Vec<Value>) -> Result<Vec<Value>, String> {
     if row.len() != table.width() {
@@ -26,35 +18,6 @@
         row_values.push(row[i].clone());
     }
     return Ok(row_values);
-}
-
-pub fn get_row_columns_from_indicies(table: &Table, row_indicies: Vec<usize>, columns: Option<&SelectableStack>) -> Result<Vec<Vec<Value>>, String> {
-    let mut rows: Vec<Vec<Value>> = vec![];
-    for index in row_indicies {
-        let row = table.rows[index].clone();
-        if let Some(columns) = columns {
-            rows.push(get_columns_from_row(table, &row, columns)?);
-        }
-        else {
-            rows.push(validate_and_clone_row(table, &row)?);
-        }
-    }
-    Ok(rows)
-}
-
-pub fn get_row_indicies_matching_where_clause(table: &Table, where_clause: &Option<Vec<WhereStackElement>>) -> Result<Vec<usize>, String> {
-    if let Some(where_clause) = where_clause {
-        let mut row_indicies: Vec<usize> = vec![];
-        for (i, row) in table.rows.iter().enumerate() {
-            if matches_where_stack(table, &row, &where_clause)? {
-                row_indicies.push(i);
-            }
-        }
-        return Ok(row_indicies);
-    }
-    else {
-        return Ok((0..table.rows.len()).collect());
-    }
 }
 
 pub fn get_columns_from_row(table: &Table, row: &Vec<Value>, selected_columns: &SelectableStack) -> Result<Vec<Value>, String> {
@@ -189,32 +152,36 @@
     return Ok(row_values);
 }
 
-<<<<<<< HEAD
+// Used for UPDATE and DELETE. Not used for INSERT, since it possibly contains DISTINCT, in which case we need the actual evaluated SELECT values, not just the indices
 pub fn get_row_indicies_matching_clauses(table: &Table, where_clause: &Option<Vec<WhereStackElement>>, order_by_clause: &Option<Vec<OrderByClause>>, limit_clause: &Option<LimitClause>) -> Result<Vec<usize>, String> {
-    // TODO: if LIMIT without ORDER BY, apply LIMIT at the beginning (if no WHERE) / after the WHERE
-=======
-pub fn get_row_indicies_matching_clauses(table: &Table, mode: Option<DistinctOn>, where_clause: &Option<Vec<WhereStackElement>>, order_by_clause: &Option<Vec<OrderByClause>>, limit_clause: &Option<LimitClause>) -> Result<Vec<usize>, String> {
->>>>>>> dc993f8c
-    let mut row_indicies = get_row_indicies_matching_where_clause(table, where_clause)?;
+    let mut indices = vec![];
+    let (limit, offset) = limit_clause.as_ref().map_or(
+        (-1, 0),
+        |stmt| (
+            stmt.limit as i64,
+            stmt.offset.map_or(0, |val| val)
+        )
+    );
 
-    if let Some(mode) = mode {
-            row_indicies = remove_duplicate_rows_from_indicies(table, row_indicies, &mode.columns)?;
-
+    for (i, row) in table.rows.iter().skip(
+        if order_by_clause.is_none() {offset} else {0}
+    ).enumerate() {
+        if limit != -1 && indices.len() as i64 >= limit && order_by_clause.is_none() {
+            break;
+        } else if where_clause.as_ref().map_or_else(|| Ok(true), |stmt| matches_where_stack(table, row, &stmt))? {
+            indices.push(i);
+        }
     }
 
-    if let Some(order_by_clause) = order_by_clause {
-        row_indicies = get_ordered_row_indicies(table, row_indicies, &order_by_clause)?;
-    }
-
-    if let Some(limit_clause) = limit_clause {
-        let result = get_limited_rows(row_indicies, &limit_clause)?;
-        return Ok(result.to_vec());
-    }
-
-    return Ok(row_indicies);
+    Ok(indices)
 }
 
-<<<<<<< HEAD
+pub fn remove_duplicate_rows(rows: Vec<Vec<Value>>) -> Vec<Vec<Value>> {
+    let set = rows.into_iter().collect::<HashSet<Vec<Value>>>();
+    let result = set.into_iter().collect::<Vec<Vec<Value>>>();
+    return result;
+}
+
 fn pop_one_and_operate<F, R>(f: F, values: &mut Vec<Value>, err: Option<String>) -> Result<R, String> where F: Fn(Value) -> Result<R, String> {
     if let Some(val) = values.pop() {
         return f(val);
@@ -229,27 +196,4 @@
     } else {
         return Err(err.unwrap_or(format!("Not enough values to compare with operator")));
     }
-=======
-pub fn remove_duplicate_rows(rows: Vec<Vec<Value>>) -> Vec<Vec<Value>> {
-    let set = rows.into_iter().collect::<HashSet<Vec<Value>>>();
-    let result = set.into_iter().collect::<Vec<Vec<Value>>>();
-    return result;
-}
-
-pub fn remove_duplicate_rows_from_indicies(table: &Table, mut row_indicies: Vec<usize>, columns: &SelectStatementColumns) -> Result<Vec<usize>, String> {
-    let mut set = HashSet::new();
-    let mut index = row_indicies.len();
-    while index > 0 {
-        index -= 1; 
-        let row = get_columns_from_row(table, &table.rows[row_indicies[index]], columns)?;
-        if set.contains(&row) {
-            row_indicies.swap_remove(index);
-        }
-        else {
-            set.insert(row);
-        }
-        
-    }
-    return Ok(row_indicies);
->>>>>>> dc993f8c
 }